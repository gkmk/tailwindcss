--- conflicted
+++ resolved
@@ -6,22 +6,13 @@
     fixed: { position: 'fixed' },
     absolute: { position: 'absolute' },
     relative: { position: 'relative' },
-<<<<<<< HEAD
+    sticky: { position: 'sticky' },
     'pin-none': {
       top: 'auto',
       right: 'auto',
       bottom: 'auto',
       left: 'auto',
     },
-=======
-    sticky: { position: 'sticky' },
-    'pin-t': { top: 0 },
-    'pin-r': { right: 0 },
-    'pin-b': { bottom: 0 },
-    'pin-l': { left: 0 },
-    'pin-y': { top: 0, bottom: 0 },
-    'pin-x': { right: 0, left: 0 },
->>>>>>> 8537ceb7
     pin: {
       top: 0,
       right: 0,
